--- conflicted
+++ resolved
@@ -171,6 +171,7 @@
             <div id="speech-controls">
                 <button id="start-speech-btn">Start Speaking</button>
                 <button id="stop-speech-btn" disabled>Stop</button>
+                <button id="load-model-btn">Load Speech Model</button>
                 <div id="recording-indicator" class="recording-off">● Recording</div>
             </div>
             <div id="speech-output">
@@ -195,7 +196,6 @@
 
     <script src="node_modules/vosk-browser/dist/vosk.js"></script>
     <script>
-<<<<<<< HEAD
         // Speech recognition functionality
         let recognitionActive = false;
         let audioStream = null;
@@ -203,21 +203,58 @@
         let audioContext = null;
         let processor = null;
         let source = null;
+        let modelLoaded = false;
         
         // DOM elements
         const startSpeechBtn = document.getElementById('start-speech-btn');
         const stopSpeechBtn = document.getElementById('stop-speech-btn');
+        const loadModelBtn = document.getElementById('load-model-btn');
         const recordingIndicator = document.getElementById('recording-indicator');
         const interimTextElement = document.getElementById('interim-text');
         const finalTextElement = document.getElementById('final-text');
         
-        // Remove the old button that was added programmatically
+        // Remove any old buttons that were added programmatically
         const oldButtons = document.querySelectorAll('main > button');
         oldButtons.forEach(button => {
-            if (button.textContent === 'Start Speech Recognition') {
+            if (button.textContent === 'Start Speech Recognition' || 
+                button.textContent === 'Load Speech Recognition Model') {
                 button.remove();
             }
         });
+        
+        // Load model button setup
+        loadModelBtn.addEventListener('click', async () => {
+            loadModelBtn.disabled = true;
+            loadModelBtn.textContent = 'Loading Model...';
+            try {
+                await initializeVosk();
+                loadModelBtn.textContent = 'Model Loaded';
+                loadModelBtn.style.backgroundColor = '#4CAF50'; // Green color for success
+                modelLoaded = true;
+            } catch (error) {
+                console.error('Error loading Vosk model:', error);
+                loadModelBtn.textContent = 'Load Model';
+                loadModelBtn.disabled = false;
+                alert('Failed to load the speech recognition model. Please check your connection.');
+            }
+        });
+
+        // Initialize Vosk model
+        async function initializeVosk() {
+            try {
+                audioContext = new (window.AudioContext || window.webkitAudioContext)();
+                const model = new vosk.Model('https://alphacephei.com/vosk/models/vosk-model-small-en-us-0.15.zip');
+                recognizer = new vosk.Recognizer({
+                    model: model,
+                    sampleRate: audioContext.sampleRate
+                });
+                console.log('Vosk model loaded successfully');
+                return recognizer;
+            } catch (error) {
+                console.error('Error initializing Vosk:', error);
+                throw error;
+            }
+        }
         
         // Speech recognition initialization
         async function initializeSpeechRecognition() {
@@ -291,74 +328,23 @@
                     if (recognitionActive) {
                         recognition.stop();
                     }
-=======
-        // Initialize Vosk
-        let recognizer;
-        const audioContext = new (window.AudioContext || window.webkitAudioContext)();
-        const startButton = document.createElement('button');
-        startButton.textContent = 'Start Speech Recognition';
-        startButton.style.margin = '1rem 0';
-        document.querySelector('main').appendChild(startButton);
-
-        const loadModelButton = document.createElement('button');
-        loadModelButton.textContent = 'Load Speech Recognition Model';
-        loadModelButton.style.margin = '1rem 0';
-        document.querySelector('main').appendChild(loadModelButton);
-
-        loadModelButton.addEventListener('click', async () => {
-            loadModelButton.disabled = true;
-            loadModelButton.textContent = 'Loading Model...';
-            try {
-                await initializeVosk();
-                loadModelButton.textContent = 'Model Loaded';
-                loadModelButton.style.backgroundColor = '#4CAF50'; // Green color for success
-            } catch (error) {
-                console.error('Error loading Vosk model:', error);
-                loadModelButton.textContent = 'Load Model';
-                loadModelButton.disabled = false;
-                alert('Failed to load the speech recognition model. Please check your connection.');
-            }
-        });
-
-        async function initializeVosk() {
-            try {
-                const model = new vosk.Model('https://alphacephei.com/vosk/models/vosk-model-small-en-us-0.15.zip');
-                recognizer = new vosk.Recognizer({
-                    model: model,
-                    sampleRate: audioContext.sampleRate
->>>>>>> b42270ee
                 });
                 
             } else {
                 // Fall back to Vosk for browsers without Web Speech API or offline use
                 console.log('Web Speech API not available, using Vosk');
                 
-                try {
-                    // Initialize audio context
-                    audioContext = new (window.AudioContext || window.webkitAudioContext)();
-                    
-                    // Initialize Vosk model
-                    try {
-                        const model = await vosk.Model('https://alphacephei.com/vosk/models/vosk-model-small-en-us-0.15.zip');
-                        recognizer = new vosk.Recognizer({
-                            model: model,
-                            sampleRate: audioContext.sampleRate
-                        });
-                        console.log('Vosk model loaded successfully');
-                    } catch (error) {
-                        console.error('Error loading Vosk model:', error);
-                        alert('Failed to load the speech recognition model. Please check your connection.');
-                    }
-                    
-                    // Set up start speech button
-                    startSpeechBtn.addEventListener('click', startVoskRecognition);
-                    
-                    // Set up stop speech button
-                    stopSpeechBtn.addEventListener('click', stopVoskRecognition);
-                } catch (error) {
-                    console.error('Failed to initialize audio context:', error);
-                    alert('Failed to initialize audio. Please try again or use a different browser.');
-                }
+                // Set up start speech button
+                startSpeechBtn.addEventListener('click', () => {
+                    if (modelLoaded) {
+                        startVoskRecognition();
+                    } else {
+                        alert('Please load the speech model first by clicking the "Load Speech Model" button.');
+                    }
+                });
+                
+                // Set up stop speech button
+                stopSpeechBtn.addEventListener('click', stopVoskRecognition);
             }
         }
         
